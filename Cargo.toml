[package]
name = "imageproc"
version = "0.19.0"
authors = ["theotherphil"]
edition = "2018"
license = "MIT"
description = "Image processing operations"
readme = "README.md"
homepage = "https://github.com/PistonDevelopers/imageproc"
exclude = ["examples/*.ttf"]

[features]
default = []
property-testing = [ "quickcheck" ]
display-window = ["sdl2"]

[dependencies]
conv = "0.3.1"
<<<<<<< HEAD
image = "0.22.1"
=======
image = { version = "0.22.1", default-features = false }
>>>>>>> ca6cfce9
itertools = "0.7.0"
num = "0.2.0"
rand = "0.6.5"
rusttype = "0.7"
rayon = "1.0"
quickcheck = { version = "0.8", optional = true }
sdl2 = { version = "0.32", optional = true, default-features = false, features = ["bundled"] }
rulinalg = "0.4.2"

[dev-dependencies]
assert_approx_eq = "1.0.0"
image = "0.22.1"
quickcheck = "0.8"

[package.metadata.docs.rs]
all-features = true

[profile.release]
opt-level = 3
debug = true

[profile.bench]
opt-level = 3
debug = true
rpath = false
lto = false
debug-assertions = false
codegen-units = 1<|MERGE_RESOLUTION|>--- conflicted
+++ resolved
@@ -16,11 +16,7 @@
 
 [dependencies]
 conv = "0.3.1"
-<<<<<<< HEAD
-image = "0.22.1"
-=======
 image = { version = "0.22.1", default-features = false }
->>>>>>> ca6cfce9
 itertools = "0.7.0"
 num = "0.2.0"
 rand = "0.6.5"
